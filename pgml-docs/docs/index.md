---
<<<<<<< HEAD
=======
title: "End-to-end machine learning solution"
>>>>>>> 067bb8b8
hide:
  - navigation
  - toc
---

<style>
:root {
  --shadow-2: rgba(0,0,0,0.25);
}

.md-typeset h1 {
  font-size: 3em;
  font-weight: 700;
  margin-bottom: -1rem;
  max-width: 80em; 
}

.md-typeset p.subtitle {
  font-weight: 100;
  margin: 2em;
  max-width: 80em; 
}

.md-typeset img {
  margin: 0;
  border-radius: 10px;
}

.md-grid {
  max-width: 100em; 
}

video, img {
  max-width: 90%;
  margin: 2em 5%;
}

.grid {
  display: flex;
  gap: 5%;
  flex-direction: row;
  max-width: 100%;
  flex-wrap: wrap;
}

.grid .card img {
    box-shadow: 0 1px 2px var(--shadow-2);
}
.grid .card {
  width: 47%;
  padding: 1em 2em;
  border-radius: 10px;
  box-shadow: 0 1px 2px var(--shadow-2);
  overflow: auto;
  margin-bottom: 2em;
  transition: transform .2s;
}
.grid .card:hover {
  transform: scale(1.025);
  box-shadow: 1px 2px 4px var(--shadow-2);
}
.bare .card {
  padding: 0;
  border-radius: 0px;
  box-shadow: initial;
}
.bare .card:hover {
  box-shadow: initial;
}
@media only screen and (max-width: 690px) {
  .grid .card { width: 100%; }
  .bare .card:nth-child(3) { order: 4; }
  .bare .card:nth-child(4) { order: 3; }
}
</style>

<h1 align="center">End-to-end<br/>machine learning solution</h1>

<p align="center" class="subtitle">
    Train and deploy models to make online predictions using only SQL, with an open source extension for Postgres. Manage your projects and visualize datasets using the built in dashboard.
</p>

<p align="center" markdown>
  [Demo](https://demo.postgresml.org/){ .md-button .md-button--primary }
  [:material-github:](https://github.com/postgresml/postgresml/){ .md-button }
</p>

<video autoplay loop muted>
  <source src="images/demo.webm" type="video/webm">
  <source src="images/demo.mp4" type="video/mp4">
  <img src="images/console.png" alt="PostgresML in practice" loading="lazy">
</video>

## Pure SQL Solution

<div class="grid bare" markdown>
  <div class="card" markdown>
```sql linenums="1" title="train.sql"
SELECT pgml.train(
  'My project name', 
  objective => 'regression',
  relation_name => 'my_table_with_data',
  y_column_name => 'my_column_with_labels',
  algorithm => 'xgboost' 
);
```
  </div>


  <div class="card" markdown>
![models](images/labels.png)
  </div>

  <div class="card" markdown>
![models](images/models.png)
  </div>

  <div class="card" markdown>
```sql linenums="1" title="deploy.sql"
SELECT pgml.deploy(
  'My project name', 
  strategy => 'most_recent',
  algorithm => 'xgboost'
);
```
  </div>

  <div class="card" markdown>
```sql linenums="1" title="predict.sql"
SELECT *, pgml.predict(
  'My project name', 
  ARRAY[...] -- same features used in training
  ) as prediction
FROM my_new_unlabeled_table
ORDER BY prediction DESC;
```
  </div>

  <div class="card" markdown>
![models](images/features.png)
  </div>
</div>

<p align="center" markdown>
  [Get Started](guides/installation/){ .md-button .md-button--primary }
</p>
## What's in the box

<div class="grid" markdown>
  <div class="card" markdown>
:material-lightbulb-group:
__All your favorite algorithms__

Whether you need a simple linear regression, or extreme gradient boosting, we've included support for all classification and regression algorithms in [Scikit Learn](https://scikit-learn.org/) and [XGBoost](https://xgboost.readthedocs.io/) with no extra configuration.
  </div>
  <div class="card" markdown>
:material-clipboard-check:
__Managed model deployements__

Models can be periodically retrained and automatically promoted to production depending on their key metric. Rollback capability is provided to ensure that you're always able to serve the highest quality predictions, along with historical logs of all deployments for long term study.
  </div>
  <div class="card" markdown>
:material-cloud-outline:
__Online and offline support__

Predictions are served via a standard Postgres connection to ensure that your core apps can always access both your data and your models in real time. Pure SQL workflows also enable batch predictions to cache results in native Postgres tables for lookup.
  </div>
  <div class="card" markdown>
:fontawesome-solid-arrow-trend-up:
__Instant visualizations__

Run standard analysis on your datasets to detect outliers, bimodal distributions, feature correlation, and other common data visualizations on your datasets. Everything is cataloged in the dashboard for easy reference.
  </div>
  <div class="card" markdown>
:material-graph-outline:
__Hyperparameter search__

Use either grid or random searches with cross validation on your training set to discover the most important knobs to tweak on your favorite algorithm.
  </div>
  <div class="card" markdown>
:material-arrow-top-right-thin:
__SQL native vector operations__

Vector operations make working with learned emebeddings a snap, for things like nearest neighbor searches or other similarity comparisons.
  </div>
  <div class="card" markdown>
:fontawesome-solid-link:
__The performance of Postgres__

Since your data never leaves the database, you retain the speed, reliability and security you expect in your foundational stateful services. Leverage your existing infrastructure and expertise to deliver new capabilities.
  </div>
  <div class="card" markdown>
:fontawesome-solid-envelope-open-text:
__Open source__

We're building on the shoulders of giants. These machine learning libraries and Postgres have recieved extensive academic and industry use, and we'll continue their tradition to build with the community. Licensed under MIT.
  </div>
</div><|MERGE_RESOLUTION|>--- conflicted
+++ resolved
@@ -1,8 +1,4 @@
 ---
-<<<<<<< HEAD
-=======
-title: "End-to-end machine learning solution"
->>>>>>> 067bb8b8
 hide:
   - navigation
   - toc
